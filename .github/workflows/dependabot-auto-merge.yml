# Automatically merge Dependabot PRs when version comparison is within the range
# that is configured in .github/auto-merge.yml

name: Auto-Merge Dependabot PRs

on:
  # WARNING: This needs to be run in the PR base, DO NOT build untrusted code in this action
  # details under https://github.blog/changelog/2021-02-19-github-actions-workflows-triggered-by-dependabot-prs-will-run-with-read-only-permissions/
  pull_request_target:

jobs:
  auto-merge:
<<<<<<< HEAD
    runs-on: ubuntu-latest
    steps:
    - name: Checkout code
      uses: actions/checkout@v2
    - name: Check if PR should be auto-merged
      uses: ahmadnassri/action-dependabot-auto-merge@v2
      with:
        # This must be a personal access token with push access
        github-token: ${{ secrets.AUTO_MERGE_TOKEN }}
        # By default, squash and merge, so Github chooses nice commit messages
        command: squash and merge
=======
    if: github.actor == 'dependabot[bot]'
    runs-on: ubuntu-latest
    steps:
      - name: Checkout code
        uses: actions/checkout@v3

      - name: Check if PR should be auto-merged
        uses: ahmadnassri/action-dependabot-auto-merge@v2
        with:
          # In order to use this, you need to go to https://github.com/settings/tokens and
          # create a Personal Access Token with the permission "public_repo".
          # Enter this token in your repository settings under "Secrets" and name it AUTO_MERGE_TOKEN
          github-token: ${{ secrets.AUTO_MERGE_TOKEN }}
          # By default, squash and merge, so Github chooses nice commit messages
          command: squash and merge
>>>>>>> d8d3636f
<|MERGE_RESOLUTION|>--- conflicted
+++ resolved
@@ -10,19 +10,6 @@
 
 jobs:
   auto-merge:
-<<<<<<< HEAD
-    runs-on: ubuntu-latest
-    steps:
-    - name: Checkout code
-      uses: actions/checkout@v2
-    - name: Check if PR should be auto-merged
-      uses: ahmadnassri/action-dependabot-auto-merge@v2
-      with:
-        # This must be a personal access token with push access
-        github-token: ${{ secrets.AUTO_MERGE_TOKEN }}
-        # By default, squash and merge, so Github chooses nice commit messages
-        command: squash and merge
-=======
     if: github.actor == 'dependabot[bot]'
     runs-on: ubuntu-latest
     steps:
@@ -37,5 +24,4 @@
           # Enter this token in your repository settings under "Secrets" and name it AUTO_MERGE_TOKEN
           github-token: ${{ secrets.AUTO_MERGE_TOKEN }}
           # By default, squash and merge, so Github chooses nice commit messages
-          command: squash and merge
->>>>>>> d8d3636f
+          command: squash and merge