{
<<<<<<< HEAD
  "common": {
    "name": "fronius",
    "version": "1.2.0",
    "news": {
      "1.2.0": {
        "en": "Adapted storage objects to support GEN24 and improved object creation for storage objects",
        "de": "",
        "ru": "",
        "pt": "",
        "nl": "",
        "fr": "",
        "it": "",
        "es": "",
        "pl": "",
        "zh-cn": ""
      },
      "1.1.6": {
        "en": "Fixed issue #97, Add inverter  temperature readout, DC power calculation for GEN4 added, Improved object creation",
        "de": "",
        "ru": "",
        "pt": "",
        "nl": "",
        "fr": "",
        "it": "",
        "es": "",
        "pl": "",
        "zh-cn": ""
      },
      "1.1.3": {
        "en": "Added DC current, voltage and power for both strings and tempreture of archive request and added device type mapping",
        "de": "DC Stromstärke, Spannung und Leistung für beide Strings und Temperatur aus Archivanfrage sowie Gerätetypzuordnung hinzugefügt",
        "ru": "Добавлен постоянный ток, напряжение и мощность как для строк, так и для времени запроса архива, а также добавлено сопоставление типов устройств",
        "pt": "Adicionada corrente DC, tensão e energia para strings e temperatura de solicitação de arquivo e mapeamento de tipo de dispositivo adicionado",
        "nl": "Toegevoegde gelijkstroom, spanning en vermogen voor beide strings en tempreture van archiefverzoek en toegevoegde apparaattypetoewijzing",
        "fr": "Ajout du courant continu, de la tension et de l'alimentation pour les chaînes et la température de la demande d'archive et ajout du mappage du type de périphérique",
        "it": "Aggiunta corrente continua, tensione e potenza per entrambe le stringhe e la temperatura della richiesta di archivio e aggiunta la mappatura del tipo di dispositivo",
        "es": "Se agregó corriente, voltaje y potencia de CC para ambas cadenas y la temperatura de la solicitud de archivo y se agregó el mapeo del tipo de dispositivo",
        "pl": "Dodano prąd stały, napięcie i moc dla obu stringów oraz temperaturę żądania archiwum i dodano mapowanie typu urządzenia",
        "zh-cn": "为归档请求的字符串和温度添加了直流电流，电压和功率，并添加了设备类型映射"
      },
      "1.1.1": {
        "en": "Added inverterinfo, missing loggerinfo and missing units",
        "de": "Inverterinfo, fehlende LoggerInfos und fehlende Einheiten hinzugefügt",
        "ru": "Добавлена ​​информация о инверторе, отсутствующая информация о журнале и отсутствующие блоки",
        "pt": "Adicionado inverterinfo, ausente loggerinfo e unidades ausentes",
        "nl": "Omvormerinfo, ontbrekende loggerinfo en ontbrekende eenheden toegevoegd",
        "fr": "Ajout de l'inverterinfo, du journal manquant et des unités manquantes",
        "it": "Aggiunto inverterinfo, loggerinfo mancante e unità mancanti",
        "es": "Se agregó información de inversor, información de registro faltante y unidades faltantes",
        "pl": "Dodano informacje o inwerterze, brakujące informacje o logowaniu i brakujące jednostki",
        "zh-cn": "添加了反相器信息，缺少的loggerinfo和缺少的单位"
      },
      "1.1.0": {
        "en": "Implementation change for support of SYMO GEN24",
        "de": "Implementierungsänderung zur Unterstützung von SYMO GEN24",
        "ru": "Изменение реализации для поддержки SYMO GEN24",
        "pt": "Mudança de implementação para suporte de SYMO GEN24",
        "nl": "Implementatiewijziging voor ondersteuning van SYMO GEN24",
        "fr": "Changement d'implémentation pour le support de SYMO GEN24",
        "it": "Modifica dell'implementazione per il supporto di SYMO GEN24",
        "es": "Cambio de implementación para el soporte de SYMO GEN24",
        "pl": "Zmiana wdrożeniowa dla obsługi SYMO GEN24",
        "zh-cn": "支持SYMO GEN24的实现更改"
      },
      "1.0.5": {
        "en": "compact mode compatibility added",
        "de": "Kompaktmodus-Kompatibilität hinzugefügt",
        "ru": "добавлена ​​совместимость с компактным режимом",
        "pt": "compatibilidade de modo compacto adicionada",
        "nl": "compatibiliteit met compacte modus toegevoegd",
        "fr": "Compatibilité en mode compact ajoutée",
        "it": "aggiunta la compatibilità in modalità compatta",
        "es": "compatibilidad de modo compacto agregado",
        "pl": "Dodano kompatybilność w trybie kompaktowym",
        "zh-cn": "增加了紧凑模式兼容性"
      },
      "1.0.4": {
        "en": "Fix assignment to constant variable error",
        "de": "Zuordnung zu konstantem Variablenfehler korrigieren",
        "ru": "Исправить присвоение постоянной переменной",
        "pt": "Corrigir atribuição a erro variável constante",
        "nl": "Fix toewijzing aan constante variabele fout",
        "fr": "Correction de l'affectation à l'erreur de variable constante",
        "it": "Correzione dell'assegnazione all'errore di variabile costante",
        "es": "Corregir asignación a error variable constante",
        "pl": "Napraw przypisanie do stałego błędu zmiennej",
        "zh-cn": "修复对常量变量错误的分配"
      },
      "1.0.3": {
        "en": "Support of admin3",
        "de": "Unterstützung von admin3",
        "ru": "Поддержка admin3",
        "pt": "Suporte de admin3",
        "nl": "Ondersteuning van admin3",
        "fr": "Support de admin3",
        "it": "Supporto di admin3",
        "es": "Soporte de admin3",
        "pl": "Wsparcie dla administratora3",
        "zh-cn": "支持管理员3"
      },
      "1.0.2": {
        "en": "(Tobintax) Bugfix - Inverter Query regarding PAC adjusted.",
        "de": "(Tobintax) Bugfix - Inverter-Daten PAC werden angezeigt",
        "ru": "(Tobintax) Отображаются данные PAC с исправлением ошибок",
        "pt": "(Tobintax) Bugfix - Consulta do Inversor em relação ao PAC ajustado.",
        "nl": "(Tobintax) Bugfix - Omvormer Query met betrekking tot PAC aangepast.",
        "fr": "(Tobintax) Correction de bug - Requête de l'inverseur concernant le PAC ajusté.",
        "it": "(Tobintax) Bugfix - Inverter Query riguardante il PAC regolato.",
        "es": "(Tobintax) Corrección de errores - Consulta del inversor con respecto al PAC ajustado.",
        "pl": "(Tobintax) Bugfix - Zapytanie o inwerter dotyczące korygowanego PAC.",
        "zh-cn": "(Tobintax) 修正 - 关于PAC调整的逆变器查询。"
      },
      "1.0.1": {
        "en": "(Tobintax) Added Values from Smartmeter. Added more Powerflow Values.",
        "de": "(Tobintax) Werte von Smartmeter hinzugefügt. Mehr Powerflow-Werte hinzugefügt.",
        "ru": "(Tobintax) Добавлены значения из Smart Meter. Добавлены значения расхода мощности.",
        "pt": "(Tobintax) Valores adicionados do Smartmeter. Adicionado mais valores do Powerflow.",
        "nl": "(Tobintax) Toegevoegde waarden van Smartmeter. Meer Powerflow-waarden toegevoegd.",
        "fr": "(Tobintax) Valeurs ajoutées par Smartmeter. Ajout de plus de valeurs Powerflow.",
        "it": "(Tobintax) Valori aggiunti da Smartmeter. Aggiunto più valori di flusso di corrente.",
        "es": "(Tobintax) Valores agregados de Smartmeter. Agregado más valores de Powerflow.",
        "pl": "(Tobintax) Dodano wartości z Smartmetera. Dodano więcej wartości Powerflow.",
        "zh-cn": "(Tobintax) 从Smartmeter添加值。 添加了更多Powerflow值。"
      },
      "1.0.0": {
        "en": "Little changes",
        "de": "Kleine Änderungen",
        "ru": "небольшие изменения",
        "pt": "Pequenas mudanças",
        "nl": "Weinig veranderingen",
        "fr": "Petits changements",
        "it": "Piccoli cambiamenti",
        "es": "Pequeños cambios",
        "pl": "Małe zmiany",
        "zh-cn": "变化不大"
      }
=======
    "common": {
        "name": "fronius",
        "version": "2.0.0-alpha.1",
        "news": {
            "2.0.0-alpha.1": {
                "en": "This is an intermediate test release only.",
                "de": "Dies ist nur eine Zwischenablösung.",
                "ru": "Это только промежуточный тестовый релиз.",
                "pt": "Este é apenas um teste intermediário.",
                "nl": "Dit is een intermediate testuitgave.",
                "fr": "Il s'agit d'un essai intermédiaire seulement.",
                "it": "Questo è solo un rilascio di prova intermedio.",
                "es": "Esto es sólo una liberación de prueba intermedia.",
                "pl": "Jest to pośrednia wersja testowa.",
                "uk": "Це проміжний тестовий реліз тільки.",
                "zh-cn": "这是一次中间试验。."
            },
            "2.0.0-alpha.0": {
                "en": "Dependencies and toolset have been updated. This is an intermediate test release.",
                "de": "Abhängigkeiten und Toolset wurden aktualisiert. Dies ist eine Zwischenversion.",
                "ru": "Обновлены зависимости и инструменты. Это промежуточный тестовый релиз.",
                "pt": "As dependências e o conjunto de ferramentas foram atualizados. Este é um teste intermediário.",
                "nl": "Afhankelijkheid en gereedschap zijn geüpdateerd. Dit is een tussentijdse testuitgave.",
                "fr": "Les dépendances et les outils ont été mis à jour. Il s'agit d'un essai intermédiaire.",
                "it": "Dipendenze e strumenti sono stati aggiornati. Si tratta di un rilascio intermedio di prova.",
                "es": "Se han actualizado dependencias e instrumentos. Este es un lanzamiento de prueba intermedio.",
                "pl": "Zależności i narzędzia zostały zaktualizowane. Jest to pośrednia wersja testowa.",
                "uk": "Оновлено залежності та інструменти. Це проміжний тестовий реліз.",
                "zh-cn": "已更新了附属和工具。 这是一次中间试验。."
            },
            "1.1.3": {
                "en": "Added DC current, voltage and power for both strings and tempreture of archive request and added device type mapping",
                "de": "DC Stromstärke, Spannung und Leistung für beide Strings und Temperatur aus Archivanfrage sowie Gerätetypzuordnung hinzugefügt",
                "ru": "Добавлен постоянный ток, напряжение и мощность как для строк, так и для времени запроса архива, а также добавлено сопоставление типов устройств",
                "pt": "Adicionada corrente DC, tensão e energia para strings e temperatura de solicitação de arquivo e mapeamento de tipo de dispositivo adicionado",
                "nl": "Toegevoegde gelijkstroom, spanning en vermogen voor beide strings en tempreture van archiefverzoek en toegevoegde apparaattypetoewijzing",
                "fr": "Ajout du courant continu, de la tension et de l'alimentation pour les chaînes et la température de la demande d'archive et ajout du mappage du type de périphérique",
                "it": "Aggiunta corrente continua, tensione e potenza per entrambe le stringhe e la temperatura della richiesta di archivio e aggiunta la mappatura del tipo di dispositivo",
                "es": "Se agregó corriente, voltaje y potencia de CC para ambas cadenas y la temperatura de la solicitud de archivo y se agregó el mapeo del tipo de dispositivo",
                "pl": "Dodano prąd stały, napięcie i moc dla obu stringów oraz temperaturę żądania archiwum i dodano mapowanie typu urządzenia",
                "zh-cn": "为归档请求的字符串和温度添加了直流电流，电压和功率，并添加了设备类型映射",
                "uk": "Додано постійний струм, напругу та потужність для рядків і температури архівного запиту, а також додано відображення типу пристрою"
            },
            "1.1.1": {
                "en": "Added inverterinfo, missing loggerinfo and missing units",
                "de": "Inverterinfo, fehlende LoggerInfos und fehlende Einheiten hinzugefügt",
                "ru": "Добавлена ​​информация о инверторе, отсутствующая информация о журнале и отсутствующие блоки",
                "pt": "Adicionado inverterinfo, ausente loggerinfo e unidades ausentes",
                "nl": "Omvormerinfo, ontbrekende loggerinfo en ontbrekende eenheden toegevoegd",
                "fr": "Ajout de l'inverterinfo, du journal manquant et des unités manquantes",
                "it": "Aggiunto inverterinfo, loggerinfo mancante e unità mancanti",
                "es": "Se agregó información de inversor, información de registro faltante y unidades faltantes",
                "pl": "Dodano informacje o inwerterze, brakujące informacje o logowaniu i brakujące jednostki",
                "zh-cn": "添加了反相器信息，缺少的loggerinfo和缺少的单位",
                "uk": "Додано інформацію про інвертор, відсутню інформацію про журнал і відсутні одиниці"
            },
            "1.1.0": {
                "en": "Implementation change for support of SYMO GEN24",
                "de": "Implementierungsänderung zur Unterstützung von SYMO GEN24",
                "ru": "Изменение реализации для поддержки SYMO GEN24",
                "pt": "Mudança de implementação para suporte de SYMO GEN24",
                "nl": "Implementatiewijziging voor ondersteuning van SYMO GEN24",
                "fr": "Changement d'implémentation pour le support de SYMO GEN24",
                "it": "Modifica dell'implementazione per il supporto di SYMO GEN24",
                "es": "Cambio de implementación para el soporte de SYMO GEN24",
                "pl": "Zmiana wdrożeniowa dla obsługi SYMO GEN24",
                "zh-cn": "支持SYMO GEN24的实现更改",
                "uk": "Зміна реалізації для підтримки SYMO GEN24"
            },
            "1.0.5": {
                "en": "compact mode compatibility added",
                "de": "Kompaktmodus-Kompatibilität hinzugefügt",
                "ru": "добавлена ​​совместимость с компактным режимом",
                "pt": "compatibilidade de modo compacto adicionada",
                "nl": "compatibiliteit met compacte modus toegevoegd",
                "fr": "Compatibilité en mode compact ajoutée",
                "it": "aggiunta la compatibilità in modalità compatta",
                "es": "compatibilidad de modo compacto agregado",
                "pl": "Dodano kompatybilność w trybie kompaktowym",
                "zh-cn": "增加了紧凑模式兼容性",
                "uk": "додано сумісність із компактним режимом"
            },
            "1.0.4": {
                "en": "Fix assignment to constant variable error",
                "de": "Zuordnung zu konstantem Variablenfehler korrigieren",
                "ru": "Исправить присвоение постоянной переменной",
                "pt": "Corrigir atribuição a erro variável constante",
                "nl": "Fix toewijzing aan constante variabele fout",
                "fr": "Correction de l'affectation à l'erreur de variable constante",
                "it": "Correzione dell'assegnazione all'errore di variabile costante",
                "es": "Corregir asignación a error variable constante",
                "pl": "Napraw przypisanie do stałego błędu zmiennej",
                "zh-cn": "修复对常量变量错误的分配",
                "uk": "Виправлено помилку призначення постійної змінної"
            }
        },
        "title": "Fronius inverter",
        "titleLang": {
            "en": "Fronius inverter",
            "de": "Fronius Wechselrichter",
            "ru": "Fronius инвертор",
            "pt": "Inversor Fronius",
            "nl": "Fronius-omvormer",
            "fr": "Onduleur Fronius",
            "it": "Inverter Fronius",
            "es": "Inversor Fronius",
            "pl": "Falownik Fronius",
            "zh-cn": "Fronius逆變器",
            "uk": "Інвертор Fronius"
        },
        "desc": {
            "en": "This is an ioBroker adapter for your Fronius PV inverter with Fronius Datalogger Web from version 2.0.4-1 onwards, Fronius Datamanager from version 3.0.3-1 onwards and Symo Gen24.",
            "de": "Dies ist ein ioBroker-Adapter für Ihren Fronius PV-Wechselrichter mit Fronius Datalogger Web ab Version 2.0.4-1, Fronius Datamanager ab Version 3.0.3-1 und Symo Gen24.",
            "ru": "Это адаптер ioBroker для вашего фотоэлектрического инвертора Fronius с Fronius Datalogger Web начиная с версии 2.0.4-1, Fronius Datamanager начиная с версии 3.0.3-1 и Symo Gen24.",
            "pt": "Este é um adaptador ioBroker para seu inversor Fronius PV com Fronius Datalogger Web da versão 2.0.4-1 em diante, Fronius Datamanager da versão 3.0.3-1 em diante e Symo Gen24.",
            "nl": "Dit is een ioBroker-adapter voor uw Fronius PV-omvormer met Fronius Datalogger Web vanaf versie 2.0.4-1, Fronius Datamanager vanaf versie 3.0.3-1 en Symo Gen24.",
            "fr": "Il s'agit d'un adaptateur ioBroker pour votre onduleur photovoltaïque Fronius avec Fronius Datalogger Web à partir de la version 2.0.4-1, Fronius Datamanager à partir de la version 3.0.3-1 et Symo Gen24.",
            "it": "Questo è un adattatore ioBroker per il tuo inverter FV Fronius con Fronius Datalogger Web dalla versione 2.0.4-1 in poi, Fronius Datamanager dalla versione 3.0.3-1 in poi e Symo Gen24.",
            "es": "Se trata de un adaptador ioBroker para su inversor fotovoltaico Fronius con Fronius Datalogger Web a partir de la versión 2.0.4-1, Fronius Datamanager a partir de la versión 3.0.3-1 y Symo Gen24.",
            "pl": "Jest to adapter ioBroker do falownika Fronius PV z Fronius Datalogger Web od wersji 2.0.4-1, Fronius Datamanager od wersji 3.0.3-1 i Symo Gen24.",
            "zh-cn": "这是适用于Fronius PV逆变器的ioBroker适配器，具有版本2.0.4-1起的Fronius Datalogger Web，版本3.0.3-1起的Fronius Datamanager和Symo Gen24。",
            "uk": "Це адаптер ioBroker для фотоелектричного інвертора Fronius із Fronius Datalogger Web, починаючи з версії 2.0.4-1, Fronius Datamanager, починаючи з версії 3.0.3-1, і Symo Gen24."
        },
        "license": "MIT",
        "authors": [
            "ldittmar <iobroker@lmdsoft.de>",
            "nkleber78",
            "schweigel"
        ],
        "compact": true,
        "platform": "Javascript/Node.js",
        "mode": "daemon",
        "icon": "fronius.png",
        "materialize": true,
        "enabled": true,
        "messagebox": true,
        "extIcon": "https://raw.githubusercontent.com/iobroker-community-adapters/ioBroker.fronius/master/admin/fronius.png",
        "keywords": [
            "Fronius",
            "inverter",
            "Wechselrichter",
            "hybrid",
            "Symo"
        ],
        "readme": "https://github.com/iobroker-community-adapters/ioBroker.fronius/blob/master/README.md",
        "loglevel": "info",
        "type": "energy",
        "connectionType": "local",
        "dataSource": "poll"
>>>>>>> e8d933de
    },
    "title": "Fronius inverter",
    "titleLang": {
      "en": "Fronius inverter",
      "de": "Fronius Wechselrichter",
      "ru": "Fronius инвертор",
      "pt": "Inversor Fronius",
      "nl": "Fronius-omvormer",
      "fr": "Onduleur Fronius",
      "it": "Inverter Fronius",
      "es": "Inversor Fronius",
      "pl": "Falownik Fronius",
      "zh-cn": "Fronius逆變器"
    },
    "desc": {
      "en": "This is an ioBroker adapter for your Fronius PV inverter with Fronius Datalogger Web from version 2.0.4-1 onwards, Fronius Datamanager from version 3.0.3-1 onwards and Symo Gen24.",
      "de": "Dies ist ein ioBroker-Adapter für Ihren Fronius PV-Wechselrichter mit Fronius Datalogger Web ab Version 2.0.4-1, Fronius Datamanager ab Version 3.0.3-1 und Symo Gen24.",
      "ru": "Это адаптер ioBroker для вашего фотоэлектрического инвертора Fronius с Fronius Datalogger Web начиная с версии 2.0.4-1, Fronius Datamanager начиная с версии 3.0.3-1 и Symo Gen24.",
      "pt": "Este é um adaptador ioBroker para seu inversor Fronius PV com Fronius Datalogger Web da versão 2.0.4-1 em diante, Fronius Datamanager da versão 3.0.3-1 em diante e Symo Gen24.",
      "nl": "Dit is een ioBroker-adapter voor uw Fronius PV-omvormer met Fronius Datalogger Web vanaf versie 2.0.4-1, Fronius Datamanager vanaf versie 3.0.3-1 en Symo Gen24.",
      "fr": "Il s'agit d'un adaptateur ioBroker pour votre onduleur photovoltaïque Fronius avec Fronius Datalogger Web à partir de la version 2.0.4-1, Fronius Datamanager à partir de la version 3.0.3-1 et Symo Gen24.",
      "it": "Questo è un adattatore ioBroker per il tuo inverter FV Fronius con Fronius Datalogger Web dalla versione 2.0.4-1 in poi, Fronius Datamanager dalla versione 3.0.3-1 in poi e Symo Gen24.",
      "es": "Se trata de un adaptador ioBroker para su inversor fotovoltaico Fronius con Fronius Datalogger Web a partir de la versión 2.0.4-1, Fronius Datamanager a partir de la versión 3.0.3-1 y Symo Gen24.",
      "pl": "Jest to adapter ioBroker do falownika Fronius PV z Fronius Datalogger Web od wersji 2.0.4-1, Fronius Datamanager od wersji 3.0.3-1 i Symo Gen24.",
      "zh-cn": "这是适用于Fronius PV逆变器的ioBroker适配器，具有版本2.0.4-1起的Fronius Datalogger Web，版本3.0.3-1起的Fronius Datamanager和Symo Gen24。"
    },
    "license": "MIT",
    "authors": [
      "ldittmar <iobroker@lmdsoft.de>",
      "nkleber78",
      "schweigel"
    ],
    "compact": true,
    "platform": "Javascript/Node.js",
    "mode": "daemon",
    "icon": "fronius.png",
    "materialize": true,
    "enabled": true,
    "messagebox": true,
    "extIcon": "https://raw.githubusercontent.com/iobroker-community-adapters/ioBroker.fronius/master/admin/fronius.png",
    "keywords": [
      "Fronius",
      "inverter",
      "Wechselrichter",
      "hybrid",
      "Symo"
    ],
    "readme": "https://github.com/iobroker-community-adapters/ioBroker.fronius/blob/master/README.md",
    "loglevel": "info",
    "type": "energy",
    "connectionType": "local",
    "dataSource": "poll"
  },
  "native": {
    "ip": "",
    "apiversion": "",
    "baseurl": "",
    "inverter": "",
    "sensorCard": "",
    "stringControl": "",
    "meter": "",
    "storage": "",
    "poll": "30",
    "requestType": "http://"
  },
  "objects": [],
  "instanceObjects": [
    {
      "_id": "info",
      "type": "channel",
      "common": {
        "name": "Information"
      },
      "native": {}
    },
    {
      "_id": "info.lastsync",
      "type": "state",
      "common": {
        "name": "Last successful sync",
        "type": "string",
        "role": "value.datetime",
        "read": true,
        "write": false,
        "desc": "Last successful synchronization"
      },
      "native": {}
    },
    {
      "_id": "info.lastsyncarchive",
      "type": "state",
      "common": {
          "name": "Last successful sync of archive data",
          "type": "string",
          "role": "value.datetime",
          "read": true,
          "write": false,
          "desc": "Last successful synchronization of archive data"
      },
      "native": {}
  },
  {
      "_id": "info.connection",
      "type": "state",
      "common": {
        "name": "Fronius connected",
        "type": "boolean",
        "role": "indicator.connected",
        "read": true,
        "write": false,
        "def": false,
        "desc": "Is Fronius inverter connected?"
      },
      "native": {}
    }
  ]
}<|MERGE_RESOLUTION|>--- conflicted
+++ resolved
@@ -1,142 +1,4 @@
 {
-<<<<<<< HEAD
-  "common": {
-    "name": "fronius",
-    "version": "1.2.0",
-    "news": {
-      "1.2.0": {
-        "en": "Adapted storage objects to support GEN24 and improved object creation for storage objects",
-        "de": "",
-        "ru": "",
-        "pt": "",
-        "nl": "",
-        "fr": "",
-        "it": "",
-        "es": "",
-        "pl": "",
-        "zh-cn": ""
-      },
-      "1.1.6": {
-        "en": "Fixed issue #97, Add inverter  temperature readout, DC power calculation for GEN4 added, Improved object creation",
-        "de": "",
-        "ru": "",
-        "pt": "",
-        "nl": "",
-        "fr": "",
-        "it": "",
-        "es": "",
-        "pl": "",
-        "zh-cn": ""
-      },
-      "1.1.3": {
-        "en": "Added DC current, voltage and power for both strings and tempreture of archive request and added device type mapping",
-        "de": "DC Stromstärke, Spannung und Leistung für beide Strings und Temperatur aus Archivanfrage sowie Gerätetypzuordnung hinzugefügt",
-        "ru": "Добавлен постоянный ток, напряжение и мощность как для строк, так и для времени запроса архива, а также добавлено сопоставление типов устройств",
-        "pt": "Adicionada corrente DC, tensão e energia para strings e temperatura de solicitação de arquivo e mapeamento de tipo de dispositivo adicionado",
-        "nl": "Toegevoegde gelijkstroom, spanning en vermogen voor beide strings en tempreture van archiefverzoek en toegevoegde apparaattypetoewijzing",
-        "fr": "Ajout du courant continu, de la tension et de l'alimentation pour les chaînes et la température de la demande d'archive et ajout du mappage du type de périphérique",
-        "it": "Aggiunta corrente continua, tensione e potenza per entrambe le stringhe e la temperatura della richiesta di archivio e aggiunta la mappatura del tipo di dispositivo",
-        "es": "Se agregó corriente, voltaje y potencia de CC para ambas cadenas y la temperatura de la solicitud de archivo y se agregó el mapeo del tipo de dispositivo",
-        "pl": "Dodano prąd stały, napięcie i moc dla obu stringów oraz temperaturę żądania archiwum i dodano mapowanie typu urządzenia",
-        "zh-cn": "为归档请求的字符串和温度添加了直流电流，电压和功率，并添加了设备类型映射"
-      },
-      "1.1.1": {
-        "en": "Added inverterinfo, missing loggerinfo and missing units",
-        "de": "Inverterinfo, fehlende LoggerInfos und fehlende Einheiten hinzugefügt",
-        "ru": "Добавлена ​​информация о инверторе, отсутствующая информация о журнале и отсутствующие блоки",
-        "pt": "Adicionado inverterinfo, ausente loggerinfo e unidades ausentes",
-        "nl": "Omvormerinfo, ontbrekende loggerinfo en ontbrekende eenheden toegevoegd",
-        "fr": "Ajout de l'inverterinfo, du journal manquant et des unités manquantes",
-        "it": "Aggiunto inverterinfo, loggerinfo mancante e unità mancanti",
-        "es": "Se agregó información de inversor, información de registro faltante y unidades faltantes",
-        "pl": "Dodano informacje o inwerterze, brakujące informacje o logowaniu i brakujące jednostki",
-        "zh-cn": "添加了反相器信息，缺少的loggerinfo和缺少的单位"
-      },
-      "1.1.0": {
-        "en": "Implementation change for support of SYMO GEN24",
-        "de": "Implementierungsänderung zur Unterstützung von SYMO GEN24",
-        "ru": "Изменение реализации для поддержки SYMO GEN24",
-        "pt": "Mudança de implementação para suporte de SYMO GEN24",
-        "nl": "Implementatiewijziging voor ondersteuning van SYMO GEN24",
-        "fr": "Changement d'implémentation pour le support de SYMO GEN24",
-        "it": "Modifica dell'implementazione per il supporto di SYMO GEN24",
-        "es": "Cambio de implementación para el soporte de SYMO GEN24",
-        "pl": "Zmiana wdrożeniowa dla obsługi SYMO GEN24",
-        "zh-cn": "支持SYMO GEN24的实现更改"
-      },
-      "1.0.5": {
-        "en": "compact mode compatibility added",
-        "de": "Kompaktmodus-Kompatibilität hinzugefügt",
-        "ru": "добавлена ​​совместимость с компактным режимом",
-        "pt": "compatibilidade de modo compacto adicionada",
-        "nl": "compatibiliteit met compacte modus toegevoegd",
-        "fr": "Compatibilité en mode compact ajoutée",
-        "it": "aggiunta la compatibilità in modalità compatta",
-        "es": "compatibilidad de modo compacto agregado",
-        "pl": "Dodano kompatybilność w trybie kompaktowym",
-        "zh-cn": "增加了紧凑模式兼容性"
-      },
-      "1.0.4": {
-        "en": "Fix assignment to constant variable error",
-        "de": "Zuordnung zu konstantem Variablenfehler korrigieren",
-        "ru": "Исправить присвоение постоянной переменной",
-        "pt": "Corrigir atribuição a erro variável constante",
-        "nl": "Fix toewijzing aan constante variabele fout",
-        "fr": "Correction de l'affectation à l'erreur de variable constante",
-        "it": "Correzione dell'assegnazione all'errore di variabile costante",
-        "es": "Corregir asignación a error variable constante",
-        "pl": "Napraw przypisanie do stałego błędu zmiennej",
-        "zh-cn": "修复对常量变量错误的分配"
-      },
-      "1.0.3": {
-        "en": "Support of admin3",
-        "de": "Unterstützung von admin3",
-        "ru": "Поддержка admin3",
-        "pt": "Suporte de admin3",
-        "nl": "Ondersteuning van admin3",
-        "fr": "Support de admin3",
-        "it": "Supporto di admin3",
-        "es": "Soporte de admin3",
-        "pl": "Wsparcie dla administratora3",
-        "zh-cn": "支持管理员3"
-      },
-      "1.0.2": {
-        "en": "(Tobintax) Bugfix - Inverter Query regarding PAC adjusted.",
-        "de": "(Tobintax) Bugfix - Inverter-Daten PAC werden angezeigt",
-        "ru": "(Tobintax) Отображаются данные PAC с исправлением ошибок",
-        "pt": "(Tobintax) Bugfix - Consulta do Inversor em relação ao PAC ajustado.",
-        "nl": "(Tobintax) Bugfix - Omvormer Query met betrekking tot PAC aangepast.",
-        "fr": "(Tobintax) Correction de bug - Requête de l'inverseur concernant le PAC ajusté.",
-        "it": "(Tobintax) Bugfix - Inverter Query riguardante il PAC regolato.",
-        "es": "(Tobintax) Corrección de errores - Consulta del inversor con respecto al PAC ajustado.",
-        "pl": "(Tobintax) Bugfix - Zapytanie o inwerter dotyczące korygowanego PAC.",
-        "zh-cn": "(Tobintax) 修正 - 关于PAC调整的逆变器查询。"
-      },
-      "1.0.1": {
-        "en": "(Tobintax) Added Values from Smartmeter. Added more Powerflow Values.",
-        "de": "(Tobintax) Werte von Smartmeter hinzugefügt. Mehr Powerflow-Werte hinzugefügt.",
-        "ru": "(Tobintax) Добавлены значения из Smart Meter. Добавлены значения расхода мощности.",
-        "pt": "(Tobintax) Valores adicionados do Smartmeter. Adicionado mais valores do Powerflow.",
-        "nl": "(Tobintax) Toegevoegde waarden van Smartmeter. Meer Powerflow-waarden toegevoegd.",
-        "fr": "(Tobintax) Valeurs ajoutées par Smartmeter. Ajout de plus de valeurs Powerflow.",
-        "it": "(Tobintax) Valori aggiunti da Smartmeter. Aggiunto più valori di flusso di corrente.",
-        "es": "(Tobintax) Valores agregados de Smartmeter. Agregado más valores de Powerflow.",
-        "pl": "(Tobintax) Dodano wartości z Smartmetera. Dodano więcej wartości Powerflow.",
-        "zh-cn": "(Tobintax) 从Smartmeter添加值。 添加了更多Powerflow值。"
-      },
-      "1.0.0": {
-        "en": "Little changes",
-        "de": "Kleine Änderungen",
-        "ru": "небольшие изменения",
-        "pt": "Pequenas mudanças",
-        "nl": "Weinig veranderingen",
-        "fr": "Petits changements",
-        "it": "Piccoli cambiamenti",
-        "es": "Pequeños cambios",
-        "pl": "Małe zmiany",
-        "zh-cn": "变化不大"
-      }
-=======
     "common": {
         "name": "fronius",
         "version": "2.0.0-alpha.1",
@@ -166,6 +28,30 @@
                 "pl": "Zależności i narzędzia zostały zaktualizowane. Jest to pośrednia wersja testowa.",
                 "uk": "Оновлено залежності та інструменти. Це проміжний тестовий реліз.",
                 "zh-cn": "已更新了附属和工具。 这是一次中间试验。."
+            },
+            "1.2.0": {
+              "en": "Adapted storage objects to support GEN24 and improved object creation for storage objects",
+              "de": "",
+              "ru": "",
+              "pt": "",
+              "nl": "",
+              "fr": "",
+              "it": "",
+              "es": "",
+              "pl": "",
+              "zh-cn": ""
+            },
+            "1.1.6": {
+              "en": "Fixed issue #97, Add inverter  temperature readout, DC power calculation for GEN4 added, Improved object creation",
+              "de": "",
+              "ru": "",
+              "pt": "",
+              "nl": "",
+              "fr": "",
+              "it": "",
+              "es": "",
+              "pl": "",
+              "zh-cn": ""
             },
             "1.1.3": {
                 "en": "Added DC current, voltage and power for both strings and tempreture of archive request and added device type mapping",
@@ -286,7 +172,6 @@
         "type": "energy",
         "connectionType": "local",
         "dataSource": "poll"
->>>>>>> e8d933de
     },
     "title": "Fronius inverter",
     "titleLang": {
