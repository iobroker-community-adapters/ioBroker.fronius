--- conflicted
+++ resolved
@@ -185,11 +185,7 @@
 function getInverterRealtimeData(id) {
     // fallback if no id set
     if (id == "") {
-<<<<<<< HEAD
         id = 1; // ensure that it is correct working for symoGEN24
-=======
-        id = 1;
->>>>>>> a66400f9
     }
     request.get(requestType + ip + baseurl + 'GetInverterRealtimeData.cgi?Scope=Device&DeviceId=' + id + '&DataCollection=3PInverterData', function(error, response, body) {
         if (!error && response.statusCode == 200) {
