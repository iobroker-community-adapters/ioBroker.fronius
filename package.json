--- conflicted
+++ resolved
@@ -1,10 +1,6 @@
 {
   "name": "iobroker.fronius",
-<<<<<<< HEAD
-  "version": "1.2.0",
-=======
   "version": "2.0.0-alpha.1",
->>>>>>> e8d933de
   "description": "This is an ioBroker adapter for your Fronius PV inverter with Fronius Datalogger Web from version 2.0.4-1 onwards, Fronius Datamanager from version 3.0.3-1 onwards and Symo Gen24.",
   "author": {
     "name": "ldittmar",
