{
  "name": "iobroker.fronius",
  "version": "1.1.6",
  "description": "This is an ioBroker adapter for your Fronius PV inverter with Fronius Datalogger Web from version 2.0.4-1 onwards, Fronius Datamanager from version 3.0.3-1 onwards and Symo Gen24.",
  "author": {
    "name": "ldittmar",
    "email": "iobroker@lmdsoft.de"
  },
  "contributors": [
    {
      "name": "tobintax",
      "email": ""
    },
    {
      "name": "nkleber78",
      "email": ""
    },
    {
      "name": "schweigel",
      "email": ""
    }
  ],
  "homepage": "https://github.com/iobroker-community-adapters/ioBroker.fronius",
  "license": "MIT",
  "keywords": [
    "ioBroker",
    "Fronius",
    "inverter",
    "Wechselrichter",
    "PV Anlage",
    "Smart Home",
    "home automation",
    "Symo",
    "hybrid"
  ],
  "repository": {
    "type": "git",
    "url": "https://github.com/iobroker-community-adapters/ioBroker.fronius"
  },
  "dependencies": {
    "request": "^2.88.2",
    "@iobroker/adapter-core": "^2.5.0"
  },
  "devDependencies": {
    "@iobroker/testing": "^2.4.4",
    "@types/chai": "^4.3.0",
    "@types/chai-as-promised": "^7.1.4",
<<<<<<< HEAD
    "@types/gulp": "^4.0.8",
    "@types/mocha": "^9.1.0",
=======
    "@types/gulp": "^4.0.9",
    "@types/mocha": "^8.2.2",
>>>>>>> e006355d
    "@types/node": "^17.0.23",
    "@types/proxyquire": "^1.3.28",
    "@types/sinon": "^10.0.1",
    "@types/sinon-chai": "^3.2.5",
    "axios": "^0.21.1",
    "chai": "^4.3.4",
    "chai-as-promised": "^7.1.1",
    "eslint": "^7.27.0",
    "gulp": "^4.0.2",
    "mocha": "^9.2.2",
    "proxyquire": "^2.1.3",
    "sinon": "^9.2.4",
    "sinon-chai": "^3.7.0",
    "typescript": "^4.3.2"
  },
  "main": "main.js",
  "scripts": {
    "test:js": "mocha --config test/mocharc.custom.json \"{!(node_modules|test)/**/*.test.js,*.test.js,test/**/test!(PackageFiles|Startup).js}\"",
    "test:package": "mocha test/package --exit",
    "test:unit": "mocha test/unit --exit",
    "test:integration": "mocha test/integration --exit",
    "test": "npm run test:js && npm run test:package",
    "check": "tsc --noEmit -p tsconfig.check.json",
    "lint": "eslint"
  },
  "bugs": {
    "url": "https://github.com/iobroker-community-adapters/ioBroker.fronius/issues"
  },
  "readmeFilename": "README.md"
}<|MERGE_RESOLUTION|>--- conflicted
+++ resolved
@@ -45,13 +45,8 @@
     "@iobroker/testing": "^2.4.4",
     "@types/chai": "^4.3.0",
     "@types/chai-as-promised": "^7.1.4",
-<<<<<<< HEAD
-    "@types/gulp": "^4.0.8",
+    "@types/gulp": "^4.0.9",
     "@types/mocha": "^9.1.0",
-=======
-    "@types/gulp": "^4.0.9",
-    "@types/mocha": "^8.2.2",
->>>>>>> e006355d
     "@types/node": "^17.0.23",
     "@types/proxyquire": "^1.3.28",
     "@types/sinon": "^10.0.1",
