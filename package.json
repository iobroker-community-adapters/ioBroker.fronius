{
  "name": "iobroker.fronius",
  "version": "1.1.6",
  "description": "This is an ioBroker adapter for your Fronius PV inverter with Fronius Datalogger Web from version 2.0.4-1 onwards, Fronius Datamanager from version 3.0.3-1 onwards and Symo Gen24.",
  "author": {
    "name": "ldittmar",
    "email": "iobroker@lmdsoft.de"
  },
  "contributors": [
    {
      "name": "tobintax",
      "email": ""
    },
    {
      "name": "nkleber78",
      "email": ""
    },
    {
      "name": "schweigel",
      "email": ""
    }
  ],
  "homepage": "https://github.com/iobroker-community-adapters/ioBroker.fronius",
  "license": "MIT",
  "keywords": [
    "ioBroker",
    "Fronius",
    "inverter",
    "Wechselrichter",
    "PV Anlage",
    "Smart Home",
    "home automation",
    "Symo",
    "hybrid"
  ],
  "repository": {
    "type": "git",
    "url": "https://github.com/iobroker-community-adapters/ioBroker.fronius"
  },
  "dependencies": {
    "request": "^2.88.2",
    "@iobroker/adapter-core": "^2.5.0"
  },
  "devDependencies": {
    "@iobroker/testing": "^2.4.4",
    "@types/chai": "^4.3.0",
    "@types/chai-as-promised": "^7.1.4",
    "@types/gulp": "^4.0.9",
    "@types/mocha": "^9.1.0",
    "@types/node": "^17.0.23",
    "@types/proxyquire": "^1.3.28",
<<<<<<< HEAD
    "@types/sinon": "^10.0.11",
    "@types/sinon-chai": "^3.2.5",
=======
    "@types/sinon": "^10.0.1",
    "@types/sinon-chai": "^3.2.8",
>>>>>>> b5281a62
    "axios": "^0.21.1",
    "chai": "^4.3.6",
    "chai-as-promised": "^7.1.1",
    "eslint": "^7.27.0",
    "gulp": "^4.0.2",
    "mocha": "^9.2.2",
    "proxyquire": "^2.1.3",
    "sinon": "^13.0.1",
    "sinon-chai": "^3.7.0",
    "typescript": "^4.6.3"
  },
  "main": "main.js",
  "scripts": {
    "test:js": "mocha --config test/mocharc.custom.json \"{!(node_modules|test)/**/*.test.js,*.test.js,test/**/test!(PackageFiles|Startup).js}\"",
    "test:package": "mocha test/package --exit",
    "test:unit": "mocha test/unit --exit",
    "test:integration": "mocha test/integration --exit",
    "test": "npm run test:js && npm run test:package",
    "check": "tsc --noEmit -p tsconfig.check.json",
    "lint": "eslint"
  },
  "bugs": {
    "url": "https://github.com/iobroker-community-adapters/ioBroker.fronius/issues"
  },
  "readmeFilename": "README.md"
}<|MERGE_RESOLUTION|>--- conflicted
+++ resolved
@@ -49,13 +49,8 @@
     "@types/mocha": "^9.1.0",
     "@types/node": "^17.0.23",
     "@types/proxyquire": "^1.3.28",
-<<<<<<< HEAD
     "@types/sinon": "^10.0.11",
-    "@types/sinon-chai": "^3.2.5",
-=======
-    "@types/sinon": "^10.0.1",
     "@types/sinon-chai": "^3.2.8",
->>>>>>> b5281a62
     "axios": "^0.21.1",
     "chai": "^4.3.6",
     "chai-as-promised": "^7.1.1",
